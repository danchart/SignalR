/*!
 * ASP.NET SignalR JavaScript Library v1.0.0
 * http://signalr.net/
 *
 * Copyright Microsoft Open Technologies, Inc. All rights reserved.
 * Licensed under the Apache 2.0
 * https://github.com/SignalR/SignalR/blob/master/LICENSE.md
 *
 */

/// <reference path="..\..\SignalR.Client.JS\Scripts\jquery-1.6.4.js" />
/// <reference path="jquery.signalR.js" />
(function ($, window) {
    /// <param name="$" type="jQuery" />
    "use strict";

    if (typeof ($.signalR) !== "function") {
        throw new Error("SignalR: SignalR is not loaded. Please ensure jquery.signalR-x.js is referenced before ~/signalr/hubs.");
    }

    var signalR = $.signalR;

    function makeProxyCallback(hub, callback) {
        return function () {
            // Call the client hub method
            callback.apply(hub, $.makeArray(arguments));
        };
    }

    function registerHubProxies(instance, shouldSubscribe) {
        var key, hub, memberKey, memberValue, subscriptionMethod;

        for (key in instance) {
            if (instance.hasOwnProperty(key)) {
                hub = instance[key];

                if (!(hub.hubName)) {
                    // Not a client hub
                    continue;
                }

                if (shouldSubscribe) {
                    // We want to subscribe to the hub events
                    subscriptionMethod = hub.on;
                }
                else {
                    // We want to unsubscribe from the hub events
                    subscriptionMethod = hub.off;
                }

                // Loop through all members on the hub and find client hub functions to subscribe/unsubscribe
                for (memberKey in hub.client) {
                    if (hub.client.hasOwnProperty(memberKey)) {
                        memberValue = hub.client[memberKey];

                        if (!$.isFunction(memberValue)) {
                            // Not a client hub function
                            continue;
                        }
<<<<<<< HEAD

=======
                        
>>>>>>> 8c1ec353
                        subscriptionMethod.call(hub, memberKey, makeProxyCallback(hub, memberValue));
                    }
                }
            }
        }
    }

    signalR.hub = $.hubConnection("{serviceUrl}", { useDefaultPath: false })
        .starting(function () {
            // Register the hub proxies as subscribed
            // (instance, shouldSubscribe)
            registerHubProxies(signalR, true);

            this._registerSubscribedHubs();
        }).disconnected(function () {
            // Unsubscribe all hub proxies when we "disconnect".  This is to ensure that we do not re-add functional call backs.
            // (instance, shouldSubscribe)
            registerHubProxies(signalR, false);
        });

    /*hubs*/

}(window.jQuery, window));<|MERGE_RESOLUTION|>--- conflicted
+++ resolved
@@ -57,11 +57,7 @@
                             // Not a client hub function
                             continue;
                         }
-<<<<<<< HEAD
-
-=======
                         
->>>>>>> 8c1ec353
                         subscriptionMethod.call(hub, memberKey, makeProxyCallback(hub, memberValue));
                     }
                 }
