--- conflicted
+++ resolved
@@ -84,9 +84,9 @@
         public IPerformanceCounter ConnectionsCurrent { get; private set; }
 
         /// <summary>
-        /// Gets the performance counter representing the total number of messages received by connections (server to client) since the application was started.
-        /// </summary>
-        [PerformanceCounter(Name = "Connection Messages Received Total", Description = "The total number of messages received by connections (server to client) since the application was started.", CounterType = PerformanceCounterType.NumberOfItems64)]
+        /// Gets the performance counter representing the toal number of messages received by connections (server to client) since the application was started.
+        /// </summary>
+        [PerformanceCounter(Name = "Connection Messages Received Total", Description = "The toal number of messages received by connections (server to client) since the application was started.", CounterType = PerformanceCounterType.NumberOfItems64)]
         public IPerformanceCounter ConnectionMessagesReceivedTotal { get; private set; }
 
         /// <summary>
@@ -308,23 +308,8 @@
                     }
                 }
 
-                try
-                {
-                    counter = counter ?? _noOpCounter;
-
-<<<<<<< HEAD
-                    // Initialize the counter sample
-                    counter.NextSample();
-                }
-                catch (InvalidOperationException)
-                {
-                    // The counter may not exists since it may be a new counter
-                    // handle that case and just fallback to the noop counter
-                    counter = _noOpCounter;
-                }
-
-=======
->>>>>>> bd087007
+                counter = counter ?? _noOpCounter;
+
                 property.SetValue(this, counter, null);
             }
         }
